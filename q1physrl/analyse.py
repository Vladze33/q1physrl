--- conflicted
+++ resolved
@@ -70,11 +70,7 @@
 
     while not done:
         a = trainer.compute_action(o)
-<<<<<<< HEAD
-        (yaw,), (smove,), (fmove,), (jump,) = action_to_move.map([a], e._time)
-=======
-        (yaw,), (smove,), (fmove,) = action_to_move.map([a], e._time_remaining)
->>>>>>> f2fb7af4
+        (yaw,), (smove,), (fmove,), (jump,) = action_to_move.map([a], e._time_remaining)
         player_states.append(e.player_state)
         (o,), (r,), (done,), _ = e.vector_step([a])
         obs.append(o)
