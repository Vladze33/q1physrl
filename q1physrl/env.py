import asyncio
import enum

import gym.spaces
import numpy as np
import ray.rllib

import pyquake.client

from . import phys


__all__ = (
    'ActionToMove',
    'eval',
    'eval_coro',
    'Key',
    'Obs',
    'PhysEnv',
)


_TIME_DELTA = np.float32(0.014)
_FMOVE_MAX = np.float32(800)  # units per second
_SMOVE_MAX = np.float32(700)  # units per second
_MAX_YAW_SPEED = np.float32(2 * 360)  # degrees per second
_INITIAL_STATE = {'z_pos': np.float32(32.843201),
                  'vel': np.array([0, 0, -12], dtype=np.float32),
                  'on_ground': np.bool(False),
                  'jump_released': np.bool(True)}
_INITIAL_YAW_RANGE = (0, 360)
_INITIAL_YAW_ZERO = np.float32(90)
_ZERO_START_PROB = 0.1
_TIME_LIMIT = 5.  # seconds

_OBS_SCALE = [_TIME_LIMIT, 90., 100, 200, 200, 200]

_KEY_PRESS_DELAY = 0.3   # minimum time between consecutive presses of the same key
_MAX_INITIAL_SPEED = np.float32(0)  # units per second


class Key(enum.IntEnum):
    STRAFE_LEFT = 0
    STRAFE_RIGHT = enum.auto()
    FORWARD = enum.auto()
    JUMP = enum.auto()


class Obs(enum.IntEnum):
    TIME_LEFT = 0
    YAW = enum.auto()
    Z_POS = enum.auto()
    X_VEL = enum.auto()
    Y_VEL = enum.auto()
    Z_VEL = enum.auto()


class ActionToMove:
    """Convert a sequence of actions into a sequence of move commands"""
    _last_key_press_time: np.ndarray
    _last_keys: np.ndarray
    _yaw: np.ndarray

    def __init__(self, num_envs):
        self._num_envs = num_envs

    def _fix_actions(self, actions):
        # trainer.compute_actions() and trainer.train() return data in slightly different formats.
        return np.array([[np.ravel(x)[0] for x in a] for a in actions])

    def map(self, actions, time_remaining):
        actions = self._fix_actions(actions)
        key_actions = actions[:, :4].astype(np.int)
        mouse_x_action = actions[:, 4]

        elapsed = (_TIME_LIMIT - time_remaining[:, None]) >= self._last_key_press_time + _KEY_PRESS_DELAY
        keys = key_actions & (elapsed | self._last_keys)
        self._last_key_press_time = np.where(
            keys & ~self._last_keys,
            (_TIME_LIMIT - time_remaining[:, None]),
            self._last_key_press_time
        )
        self._last_keys = keys

        keys_int = keys.astype(np.int)
        self._yaw = self._yaw + mouse_x_action
        strafe_keys = keys_int[:, Key.STRAFE_RIGHT] - keys_int[:, Key.STRAFE_LEFT]
        smove = _SMOVE_MAX * strafe_keys
        fmove = _FMOVE_MAX * keys_int[:, Key.FORWARD]
        jump = keys_int[:, Key.JUMP]

        return self._yaw, smove.astype(np.int), fmove.astype(np.int), jump.astype(np.bool)

    def vector_reset(self, yaw=_INITIAL_YAW_ZERO):
        self._last_key_press_time = np.full((self._num_envs, len(Key)), -_KEY_PRESS_DELAY)
        self._last_keys = np.full((self._num_envs, len(Key)), False)

        self._yaw = np.full((self._num_envs,), yaw, dtype=np.float32)

    def reset_at(self, index, yaw=_INITIAL_YAW_ZERO):
        self._last_key_press_time[index] = -_KEY_PRESS_DELAY
        self._last_keys[index] = False
        self._yaw[index] = yaw


class PhysEnv(ray.rllib.env.VectorEnv):
    player_state: phys.PlayerState
    _yaw: np.ndarray
    _time_remaining: np.ndarray
    _step_num: int
    _zero_start: np.ndarray

    def _round_vel(self, v):
        # See sv_main.c : SV_WriteClientdataToMessage
        return (v / 16).astype(int) * 16

    def _round_origin(self, o):
        # See common.c : MSG_WriteCoord

        # We should not send a changed origin if the position has not changed by more than 0.1.
        # See `miss` variable in `SV_WriteEntitiesToClient`.
        return np.round(o * 8) / 8

    def _get_obs(self):
        ps = self.player_state

        t = self._time_remaining
        vel = self._round_vel(ps.vel)
        z_pos = self._round_origin(ps.z_pos)

        obs = np.concatenate([t[:, None], self._yaw[:, None], z_pos[:, None], vel], axis=1)
        return obs / _OBS_SCALE

    def _get_obs_at(self, index):
        ps = self.player_state
        t = self._time_remaining[index]
        z_pos = self._round_origin(ps.z_pos[index])
        vel = self._round_vel(ps.vel[index])
        obs = np.concatenate([t[None], self._yaw[index][None], z_pos[None], vel], axis=0)
        return obs / _OBS_SCALE

    def __init__(self, config):
        self.num_envs = config['num_envs']
        max_yaw_delta = _MAX_YAW_SPEED * _TIME_DELTA
        self.action_space = gym.spaces.Tuple([
            gym.spaces.Discrete(2),
            gym.spaces.Discrete(2),
            gym.spaces.Discrete(2),
            gym.spaces.Discrete(2),
            gym.spaces.Box(low=-max_yaw_delta, high=max_yaw_delta, shape=(1,), dtype=np.float32),
        ])

        self.observation_space = gym.spaces.Box(low=-np.inf, high=np.inf,
                                                shape=(6,), dtype=np.float32)

        self._action_to_move = ActionToMove(self.num_envs)
        self._step_num = 0
        self.vector_reset()

    def vector_reset(self):
        self.player_state = phys.PlayerState(
            **{k: np.stack([v for _ in range(self.num_envs)]) for k, v in _INITIAL_STATE.items()})

        self._zero_start = np.random.random(size=(self.num_envs,)) < _ZERO_START_PROB

        self._yaw = np.where(self._zero_start,
                             _INITIAL_YAW_ZERO,
                             np.random.uniform(*_INITIAL_YAW_RANGE, size=(self.num_envs,)))
        self._time_remaining = np.where(self._zero_start,
                                        _TIME_LIMIT,
                                        np.random.uniform(_TIME_LIMIT, size=(self.num_envs,)))
        speed = np.where(self._zero_start,
                         0,
                         np.random.uniform(_MAX_INITIAL_SPEED, size=(self.num_envs,)))

        move_angle = np.random.uniform(2 * np.pi, size=(self.num_envs,))
        self.player_state.vel[:, 0] = speed * np.cos(move_angle)
        self.player_state.vel[:, 1] = speed * np.sin(move_angle)


        self._action_to_move.vector_reset(self._yaw)

        return self._get_obs()

    def reset_at(self, index):
        for k, v in _INITIAL_STATE.items():
            getattr(self.player_state, k)[index] = v

        self._zero_start[index] = np.random.random() <_ZERO_START_PROB
        self._yaw[index] = _INITIAL_YAW_ZERO if self._zero_start[index] else np.random.uniform(*_INITIAL_YAW_RANGE)
        self._time_remaining[index] = _TIME_LIMIT if self._zero_start[index] else np.random.uniform(_TIME_LIMIT)
        speed = 0 if self._zero_start[index] else np.random.uniform(_MAX_INITIAL_SPEED)

        move_angle = np.random.uniform(2 * np.pi)
        self.player_state.vel[index, 0] = speed * np.cos(move_angle)
        self.player_state.vel[index, 1] = speed * np.sin(move_angle)

        self._action_to_move.reset_at(index, self._yaw[index])

        return self._get_obs_at(index)

    def vector_step(self, actions):
<<<<<<< HEAD
        self._yaw, smove, fmove, jump = self._action_to_move.map(actions, self._time)
=======
        self._yaw, smove, fmove = self._action_to_move.map(actions, self._time_remaining)
>>>>>>> f2fb7af4

        pitch = np.zeros((self.num_envs,), dtype=np.float32)
        roll = np.zeros((self.num_envs,), dtype=np.float32)
        button2 = jump
        time_delta = np.full((self.num_envs,), _TIME_DELTA)
        
        inputs = phys.Inputs(yaw=self._yaw, pitch=pitch, roll=roll, fmove=fmove, smove=smove,
                             button2=button2, time_delta=time_delta)

        self.player_state = phys.apply(inputs, self.player_state)

        reward = _TIME_DELTA * self.player_state.vel[:, 1]
        self._time_remaining -= _TIME_DELTA
        done = self._time_remaining < 0
        
        self._step_num += 1

        return self._get_obs(), reward, done, [{'zero_start': self._zero_start[i]} for i in range(self.num_envs)]
        
    def get_unwrapped(self):
        return []


def _make_observation(client, time_remaining):
    yaw = 180 * client.angles[1] / np.pi
    vel = np.array(client.velocity)
    z_pos = client.player_origin[2]
    return np.concatenate([[time_remaining], [yaw], [z_pos], vel]) / _OBS_SCALE


<<<<<<< HEAD
def _apply_action(client, action_to_move, action, time):
    (yaw,), (smove,), (fmove,), (jump,) = action_to_move.map([[a[0] for a in action]], np.float32(time)[None])
=======
def _apply_action(client, action_to_move, action, time_remaining):
    (yaw,), (smove,), (fmove,) = action_to_move.map([[a[0] for a in action]], np.float32(time_remaining)[None])
>>>>>>> f2fb7af4
    yaw *= np.pi / 180

    buttons = np.where(jump, 2, 0)
    client.move(pitch=0, yaw=yaw, roll=0, forward=fmove, side=smove,
                up=0, buttons=buttons, impulse=0)


async def eval_coro(port, trainer, demo_fname):
    client = await pyquake.client.AsyncClient.connect("localhost", port)
    action_to_move = ActionToMove(1)
    action_to_move.vector_reset()

    obs_list = []
    action_list = []

    try:
        demo = client.record_demo()
        await client.wait_until_spawn()
        client.move(*client.angles, 0, 0, 0, 0, 0)
        await client.wait_for_movement(client.view_entity)
        start_time = client.time
        for _ in range(358):
            time_remaining = _TIME_LIMIT - (client.time - start_time)
            obs = _make_observation(client, time_remaining)
            obs_list.append(obs)
            action = trainer.compute_action(obs)
            action_list.append(action)

            _apply_action(client, action_to_move, action, time_remaining)
            await client.wait_for_movement(client.view_entity)

        demo.stop_recording()
        with open(demo_fname, 'wb') as f:
            demo.dump(f)

    finally:
        await client.disconnect()

    return obs_list, action_list


def eval(port: int, trainer: ray.rllib.agents.Trainer, demo_fname: str):
    """Connect to a quake server and record a demo using a trained model.
    
    The quake server must be running with +sync_movements 1.

    """
    return asyncio.run(eval_coro(port, trainer, demo_fname))
<|MERGE_RESOLUTION|>--- conflicted
+++ resolved
@@ -200,11 +200,7 @@
         return self._get_obs_at(index)
 
     def vector_step(self, actions):
-<<<<<<< HEAD
-        self._yaw, smove, fmove, jump = self._action_to_move.map(actions, self._time)
-=======
-        self._yaw, smove, fmove = self._action_to_move.map(actions, self._time_remaining)
->>>>>>> f2fb7af4
+        self._yaw, smove, fmove, jump = self._action_to_move.map(actions, self._time_remaining)
 
         pitch = np.zeros((self.num_envs,), dtype=np.float32)
         roll = np.zeros((self.num_envs,), dtype=np.float32)
@@ -235,13 +231,8 @@
     return np.concatenate([[time_remaining], [yaw], [z_pos], vel]) / _OBS_SCALE
 
 
-<<<<<<< HEAD
-def _apply_action(client, action_to_move, action, time):
-    (yaw,), (smove,), (fmove,), (jump,) = action_to_move.map([[a[0] for a in action]], np.float32(time)[None])
-=======
 def _apply_action(client, action_to_move, action, time_remaining):
-    (yaw,), (smove,), (fmove,) = action_to_move.map([[a[0] for a in action]], np.float32(time_remaining)[None])
->>>>>>> f2fb7af4
+    (yaw,), (smove,), (fmove,), (jump,) = action_to_move.map([[a[0] for a in action]], np.float32(time_remaining)[None])
     yaw *= np.pi / 180
 
     buttons = np.where(jump, 2, 0)
